--- conflicted
+++ resolved
@@ -33,14 +33,6 @@
 
 namespace Sci {
 
-<<<<<<< HEAD
-
-/******************** Selector functionality ********************/
-
-enum SelectorInvocation {
-	kStopOnInvalidSelector = 0,
-	kContinueOnInvalidSelector = 1
-=======
 /** Contains selector IDs for a few selected selectors */
 struct SelectorCache {
 	SelectorCache() {
@@ -159,15 +151,12 @@
 	Selector useInsetRect;
 	Selector inTop, inLeft, inBottom, inRight;
 #endif
->>>>>>> fffec23a
 };
-
 
 /**
  * Map a selector name to a selector id. Shortcut for accessing the selector cache.
  */
 #define SELECTOR(_slc_)		(g_sci->getKernel()->_selectorCache._slc_)
-//#define SELECTOR(_slc_)		_slc_
 
 /**
  * Retrieves a selector from an object.
@@ -178,8 +167,8 @@
  * This macro halts on error. 'selector' must be a selector name registered in vm.h's
  * SelectorCache and mapped in script.cpp.
  */
-#define GET_SEL32(segMan, _obj_, _slc_) read_selector(segMan, _obj_, _slc_)
-#define GET_SEL32V(segMan, _obj_, _slc_) (GET_SEL32(segMan, _obj_, _slc_).offset)
+reg_t readSelector(SegManager *segMan, reg_t object, Selector selectorId);
+#define readSelectorValue(segMan, _obj_, _slc_) (readSelector(segMan, _obj_, _slc_).offset)
 
 /**
  * Writes a selector value to an object.
@@ -190,34 +179,14 @@
  * This macro halts on error. 'selector' must be a selector name registered in vm.h's
  * SelectorCache and mapped in script.cpp.
  */
-#define PUT_SEL32(segMan, _obj_, _slc_, _val_) write_selector(segMan, _obj_, _slc_, _val_)
-#define PUT_SEL32V(segMan, _obj_, _slc_, _val_) PUT_SEL32(segMan, _obj_, _slc_, make_reg(0, _val_))
+void writeSelector(SegManager *segMan, reg_t object, Selector selectorId, reg_t value);
+#define writeSelectorValue(segMan, _obj_, _slc_, _val_) writeSelector(segMan, _obj_, _slc_, make_reg(0, _val_))
 
-<<<<<<< HEAD
-
-/**
- * Kludge for use with invoke_selector(). Used for compatibility with compilers
- * that cannot handle vararg macros.
- */
-#define INV_SEL(s, _object_, _selector_, _noinvalid_) \
-	s, _object_,  g_sci->getKernel()->_selectorCache._selector_, _noinvalid_, argc, argv
-
-=======
 /**
  * Invokes a selector from an object.
  */
 void invokeSelector(EngineState *s, reg_t object, int selectorId, 
 	int k_argc, StackPtr k_argp, int argc = 0, const reg_t *argv = 0);
->>>>>>> fffec23a
-
-reg_t read_selector(SegManager *segMan, reg_t object, Selector selector_id);
-void write_selector(SegManager *segMan, reg_t object, Selector selector_id, reg_t value);
-int invoke_selector(EngineState *s, reg_t object, int selector_id, SelectorInvocation noinvalid,
-	int k_argc, StackPtr k_argp, int argc, ...);
-int invoke_selector_argv(EngineState *s, reg_t object, int selector_id, SelectorInvocation noinvalid,
-	int k_argc, StackPtr k_argp, int argc, const reg_t *argv);
-
-
 
 } // End of namespace Sci
 
