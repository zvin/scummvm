/* ScummVM - Graphic Adventure Engine
 *
 * ScummVM is the legal property of its developers, whose names
 * are too numerous to list here. Please refer to the COPYRIGHT
 * file distributed with this source distribution.
 *
 * This program is free software; you can redistribute it and/or
 * modify it under the terms of the GNU General Public License
 * as published by the Free Software Foundation; either version 2
 * of the License, or (at your option) any later version.
 *
 * This program is distributed in the hope that it will be useful,
 * but WITHOUT ANY WARRANTY; without even the implied warranty of
 * MERCHANTABILITY or FITNESS FOR A PARTICULAR PURPOSE.  See the
 * GNU General Public License for more details.
 *
 * You should have received a copy of the GNU General Public License
 * along with this program; if not, write to the Free Software
 * Foundation, Inc., 51 Franklin Street, Fifth Floor, Boston, MA 02110-1301, USA.
 *
 */

#include "sherlock/scene.h"
#include "sherlock/sherlock.h"
#include "sherlock/scalpel/scalpel.h"
#include "sherlock/screen.h"

namespace Sherlock {

<<<<<<< HEAD
BgFileHeader::BgFileHeader() {
	_numStructs = -1;
	_numImages = -1;
	_numcAnimations = -1;
	_descSize = -1;
	_seqSize = -1;

	// Serrated Scalpel
	_fill = -1;

	// Rose Tattoo
	_scrollSize = -1;
	_bytesWritten = -1;
	_fadeStyle = -1;
	Common::fill(&_palette[0], &_palette[PALETTE_SIZE], 0);
}

void BgFileHeader::synchronize(Common::SeekableReadStream &s, bool isRoseTattoo) {
=======
static const int FS_TRANS[8] = {
	STOP_UP, STOP_UPRIGHT, STOP_RIGHT, STOP_DOWNRIGHT, STOP_DOWN,
	STOP_DOWNLEFT, STOP_LEFT, STOP_UPLEFT
};

/*----------------------------------------------------------------*/

void BgFileHeader::load(Common::SeekableReadStream &s) {
>>>>>>> 2db07a9d
	_numStructs = s.readUint16LE();
	_numImages = s.readUint16LE();
	_numcAnimations = s.readUint16LE();
	_descSize = s.readUint16LE();
	_seqSize = s.readUint16LE();

	if (isRoseTattoo) {
		_scrollSize = s.readUint16LE();
		_bytesWritten = s.readUint32LE();
		_fadeStyle = s.readByte();
	} else {
		_fill = s.readUint16LE();

	}
}

/*----------------------------------------------------------------*/

void BgFileHeaderInfo::load(Common::SeekableReadStream &s) {
	_filesize = s.readUint32LE();
	_maxFrames = s.readByte();

	char buffer[9];
	s.read(buffer, 9);
	_filename = Common::String(buffer);
}

/*----------------------------------------------------------------*/

<<<<<<< HEAD
/**
 * Load the data for the object
 */
void Exit::load(Common::SeekableReadStream &s, bool isRoseTattoo) {
	if (isRoseTattoo) {
		char buffer[41];
		s.read(buffer, 41);
		_dest = Common::String(buffer);
	}
=======
void Exit::load(Common::SeekableReadStream &s) {
	int xp = s.readSint16LE();
	int yp = s.readSint16LE();
	int xSize = s.readSint16LE();
	int ySize = s.readSint16LE();
	_bounds = Common::Rect(xp, yp, xp + xSize, yp + ySize);
>>>>>>> 2db07a9d

	left = s.readSint16LE();
	top = s.readSint16LE();
	setWidth(s.readUint16LE());
	setHeight(s.readUint16LE());

	_image = isRoseTattoo ? s.readByte() : 0;
	_scene = s.readSint16LE();

	if (!isRoseTattoo)
		_allow = s.readSint16LE();

	_people.x = s.readSint16LE();
	_people.y = s.readSint16LE();
	_peopleDir = s.readUint16LE();

	if (isRoseTattoo)
		_allow = s.readSint16LE();
}

/*----------------------------------------------------------------*/

void SceneEntry::load(Common::SeekableReadStream &s) {
	_startPosition.x = s.readSint16LE();
	_startPosition.y = s.readSint16LE();
	_startDir = s.readByte();
	_allow = s.readByte();
}

void SceneSound::load(Common::SeekableReadStream &s) {
	char buffer[9];
	s.read(buffer, 8);
	buffer[8] = '\0';

	_name = Common::String(buffer);
	_priority = s.readByte();
}

/*----------------------------------------------------------------*/

int ObjectArray::indexOf(const Object &obj) const {
	for (uint idx = 0; idx < size(); ++idx) {
		if (&(*this)[idx] == &obj)
			return idx;
	}

	return -1;
}

/*----------------------------------------------------------------*/

<<<<<<< HEAD
/**
 * Load the data for the object
 */
void ScaleZone::load(Common::SeekableReadStream &s) {
	left = s.readSint16LE();
	top = s.readSint16LE();
	setWidth(s.readUint16LE());
	setHeight(s.readUint16LE());

	_topNumber = s.readByte();
	_bottomNumber = s.readByte();
}

/*----------------------------------------------------------------*/

Scene::Scene(SherlockEngine *vm): _vm(vm) {
=======
Scene::Scene(SherlockEngine *vm) : _vm(vm) {
>>>>>>> 2db07a9d
	for (int idx = 0; idx < SCENES_COUNT; ++idx)
		Common::fill(&_sceneStats[idx][0], &_sceneStats[idx][65], false);
	_currentScene = -1;
	_goToScene = -1;
	_loadingSavedGame = false;
	_walkedInScene = false;
	_version = 0;
	_lzwMode = false;
	_invGraphicItems = 0;
	_cAnimFramePause = 0;
	_restoreFlag = false;
	_animating = 0;
	_doBgAnimDone = true;
	_tempFadeStyle = 0;
	_exitZone = -1;
}

Scene::~Scene() {
	freeScene();
}

void Scene::selectScene() {
	Events &events = *_vm->_events;
	People &people = *_vm->_people;
	Screen &screen = *_vm->_screen;
	Talk &talk = *_vm->_talk;
	UserInterface &ui = *_vm->_ui;

	// Reset fields
	ui._windowOpen = ui._infoFlag = false;
	ui._menuMode = STD_MODE;

	// Free any previous scene
	freeScene();

	// Load the scene
	Common::String sceneFile = Common::String::format("res%02d", _goToScene);
	_rrmName = Common::String::format("res%02d.rrm", _goToScene);
	_currentScene = _goToScene;
	_goToScene = -1;

	loadScene(sceneFile);

	// If the fade style was changed from running a movie, then reset it
	if (_tempFadeStyle) {
		screen._fadeStyle = _tempFadeStyle;
		_tempFadeStyle = 0;
	}

	people._walkDest = Common::Point(people[AL]._position.x / 100,
		people[AL]._position.y / 100);

	_restoreFlag = true;
	events.clearEvents();

	// If there were any scripts waiting to be run, but were interrupt by a running
	// canimation (probably the last scene's exit canim), clear the _scriptMoreFlag
	if (talk._scriptMoreFlag == 3)
		talk._scriptMoreFlag = 0;
}

void Scene::freeScene() {
	if (_currentScene == -1)
		return;

	_vm->_talk->freeTalkVars();
	_vm->_inventory->freeInv();
	_vm->_sound->freeSong();
	_vm->_sound->freeLoadedSounds();

	if (!_loadingSavedGame)
		saveSceneStatus();
	else
		_loadingSavedGame = false;

	_sequenceBuffer.clear();
	_descText.clear();
	_walkData.clear();
	_cAnim.clear();
	_bgShapes.clear();
	_zones.clear();
	_canimShapes.clear();

	for (uint idx = 0; idx < _images.size(); ++idx)
		delete _images[idx]._images;
	_images.clear();

	_currentScene = -1;
}

bool Scene::loadScene(const Common::String &filename) {
	Events &events = *_vm->_events;
	Map &map = *_vm->_map;
	People &people = *_vm->_people;
	Resources &res = *_vm->_res;
	SaveManager &saves = *_vm->_saves;
	Screen &screen = *_vm->_screen;
	Sound &sound = *_vm->_sound;
	UserInterface &ui = *_vm->_ui;
	bool flag;
	Common::Array<BgfileheaderInfo> bgInfo;

	_walkedInScene = false;

	// Reset the list of walkable areas
	_zones.clear();
	_zones.push_back(Common::Rect(0, 0, SHERLOCK_SCREEN_WIDTH, SHERLOCK_SCREEN_HEIGHT));

	_descText.clear();
	_comments = "";
	_bgShapes.clear();
	_cAnim.clear();
	_sequenceBuffer.clear();

	//
	// Load the room resource file for the scene
	//

	Common::String rrmFile = filename + ".rrm";
	flag = _vm->_res->exists(rrmFile);
	if (flag) {
		Common::SeekableReadStream *rrmStream = _vm->_res->load(rrmFile);

		rrmStream->seek(39);
		if (IS_SERRATED_SCALPEL) {
			_version = rrmStream->readByte();
			_lzwMode = _version == 10;
		} else {
			_lzwMode = rrmStream->readByte() > 0;
		}

		// Go to header and read it in
		rrmStream->seek(rrmStream->readUint32LE());

		BgFileHeader bgHeader;
		bgHeader.synchronize(*rrmStream, IS_ROSE_TATTOO);
		_invGraphicItems = bgHeader._numImages + 1;

		if (IS_ROSE_TATTOO) {
			screen.initPaletteFade(bgHeader._bytesWritten);
			screen.fadeRead(*rrmStream, screen._cMap, PALETTE_SIZE);
			screen.setupBGArea(screen._cMap);

			screen.initScrollVars();

			// Read in background
			if (_lzwMode) {
				res.decompress(*rrmStream, (byte *)screen._backBuffer1.getPixels(), SHERLOCK_SCREEN_WIDTH * SHERLOCK_SCREEN_HEIGHT);
			} else {
				rrmStream->read(screen._backBuffer1.getPixels(), SHERLOCK_SCREEN_WIDTH * SHERLOCK_SCREEN_HEIGHT);
			}
		} 

		// Read in the shapes header info
<<<<<<< HEAD
=======
		Common::Array<BgFileHeaderInfo> bgInfo;
>>>>>>> 2db07a9d
		bgInfo.resize(bgHeader._numStructs);

		for (uint idx = 0; idx < bgInfo.size(); ++idx)
			bgInfo[idx].load(*rrmStream);

		// Read information
<<<<<<< HEAD
		if (IS_SERRATED_SCALPEL) {
			Common::SeekableReadStream *infoStream = !_lzwMode ? rrmStream :
				res.decompress(*rrmStream, bgHeader._numStructs * 569 + bgHeader._descSize + bgHeader._seqSize);

			_bgShapes.resize(bgHeader._numStructs);
			for (int idx = 0; idx < bgHeader._numStructs; ++idx)
				_bgShapes[idx].load(*infoStream, false);

			if (bgHeader._descSize) {
				_descText.resize(bgHeader._descSize);
				infoStream->read(&_descText[0], bgHeader._descSize);
			}

			if (bgHeader._seqSize) {
				_sequenceBuffer.resize(bgHeader._seqSize);
				infoStream->read(&_sequenceBuffer[0], bgHeader._seqSize);
			}

			if (_lzwMode)
				delete infoStream;
		} else {
			// Load shapes
			Common::SeekableReadStream *infoStream = !_lzwMode ? rrmStream : res.decompress(*rrmStream, bgHeader._numStructs * 625);

			_bgShapes.resize(bgHeader._numStructs);
			for (int idx = 0; idx < bgHeader._numStructs; ++idx)
				_bgShapes[idx].load(*infoStream, true);

			if (_lzwMode)
				delete infoStream;

			// Load description text
			_descText.resize(bgHeader._descSize);
			if (_lzwMode)
				res.decompress(*rrmStream, (byte *)&_descText[0], bgHeader._descSize);
			else
				rrmStream->read(&_descText[0], bgHeader._descSize);

			// Load sequences
			_sequenceBuffer.resize(bgHeader._seqSize);
			if (_lzwMode)
				res.decompress(*rrmStream, &_sequenceBuffer[0], bgHeader._seqSize);
			else
				rrmStream->read(&_sequenceBuffer[0], bgHeader._seqSize);
		}

=======
		if (!_lzwMode) {
			_bgShapes.resize(bgHeader._numStructs);
			for (int idx = 0; idx < bgHeader._numStructs; ++idx)
				_bgShapes[idx].load(*rrmStream);

			if (bgHeader._descSize) {
				_descText.resize(bgHeader._descSize);
				rrmStream->read(&_descText[0], bgHeader._descSize);
			}

			if (bgHeader._seqSize) {
				_sequenceBuffer.resize(bgHeader._seqSize);
				rrmStream->read(&_sequenceBuffer[0], bgHeader._seqSize);
			}
		} else {
			Common::SeekableReadStream *infoStream;

			// Read shapes
			infoStream = Resources::decompressLZ(*rrmStream, bgHeader._numStructs * 569);

			_bgShapes.resize(bgHeader._numStructs);
			for (int idx = 0; idx < bgHeader._numStructs; ++idx)
				_bgShapes[idx].load(*infoStream);

			delete infoStream;

			// Read description texts
			if (bgHeader._descSize) {
				infoStream = Resources::decompressLZ(*rrmStream, bgHeader._descSize);

				_descText.resize(bgHeader._descSize);
				infoStream->read(&_descText[0], bgHeader._descSize);

				delete infoStream;
			}

			// Read sequences
			if (bgHeader._seqSize) {
				infoStream = Resources::decompressLZ(*rrmStream, bgHeader._seqSize);

				_sequenceBuffer.resize(bgHeader._seqSize);
				infoStream->read(&_sequenceBuffer[0], bgHeader._seqSize);

				delete infoStream;
			}
		}

>>>>>>> 2db07a9d
		// Set up the list of images used by the scene
		_images.resize(bgHeader._numImages + 1);
		for (int idx = 0; idx < bgHeader._numImages; ++idx) {
			_images[idx + 1]._filesize = bgInfo[idx]._filesize;
			_images[idx + 1]._maxFrames = bgInfo[idx]._maxFrames;

			// Read in the image data
			Common::SeekableReadStream *imageStream = _lzwMode ?
				res.decompress(*rrmStream, bgInfo[idx]._filesize) :
				rrmStream->readStream(bgInfo[idx]._filesize);

			_images[idx + 1]._images = new ImageFile(*imageStream);

			delete imageStream;
		}

		// Set up the bgShapes
		for (int idx = 0; idx < bgHeader._numStructs; ++idx) {
			_bgShapes[idx]._images = _images[_bgShapes[idx]._misc]._images;
			_bgShapes[idx]._imageFrame = !_bgShapes[idx]._images ? (ImageFrame *)nullptr :
				&(*_bgShapes[idx]._images)[0];

			_bgShapes[idx]._examine = Common::String(&_descText[_bgShapes[idx]._descOffset]);
			_bgShapes[idx]._sequences = &_sequenceBuffer[_bgShapes[idx]._sequenceOffset];
			_bgShapes[idx]._misc = 0;
			_bgShapes[idx]._seqCounter = 0;
			_bgShapes[idx]._seqCounter2 = 0;
			_bgShapes[idx]._seqStack = 0;
			_bgShapes[idx]._frameNumber = -1;
			_bgShapes[idx]._oldPosition = Common::Point(0, 0);
			_bgShapes[idx]._oldSize = Common::Point(1, 1);
		}

		// Load in cAnim list
		_cAnim.clear();
		if (bgHeader._numcAnimations) {
			int animSize = IS_SERRATED_SCALPEL ? 65 : 47;
			Common::SeekableReadStream *canimStream = _lzwMode ?
				res.decompress(*rrmStream, animSize * bgHeader._numcAnimations) :
				rrmStream->readStream(animSize * bgHeader._numcAnimations);

			_cAnim.resize(bgHeader._numcAnimations);
			for (uint idx = 0; idx < _cAnim.size(); ++idx)
				_cAnim[idx].load(*canimStream, IS_ROSE_TATTOO);

			delete canimStream;
		}

		// Read in the room bounding areas
		int size = rrmStream->readUint16LE();
		Common::SeekableReadStream *boundsStream = !_lzwMode ? rrmStream :
			res.decompress(*rrmStream, size);

		_zones.resize(size / 10);
		for (uint idx = 0; idx < _zones.size(); ++idx) {
			_zones[idx].left = boundsStream->readSint16LE();
			_zones[idx].top = boundsStream->readSint16LE();
			_zones[idx].setWidth(boundsStream->readSint16LE() + 1);
			_zones[idx].setHeight(boundsStream->readSint16LE() + 1);
			boundsStream->skip(2);	// Skip unused scene number field
		}

		if (_lzwMode)
			delete boundsStream;

		// Ensure we've reached the path version byte
		if (rrmStream->readByte() != (IS_SERRATED_SCALPEL ? 254 : 251))
			error("Invalid scene path data");

		// Load the walk directory
		assert(_zones.size() < MAX_ZONES);
		for (uint idx1 = 0; idx1 < _zones.size(); ++idx1) {
			for (uint idx2 = 0; idx2 < _zones.size(); ++idx2)
				_walkDirectory[idx1][idx2] = rrmStream->readSint16LE();
		}

		// Read in the walk data
		size = rrmStream->readUint16LE();
		Common::SeekableReadStream *walkStream = !_lzwMode ? rrmStream :
			res.decompress(*rrmStream, size);

		_walkData.resize(size);
		walkStream->read(&_walkData[0], size);

		if (_lzwMode)
			delete walkStream;

		if (IS_ROSE_TATTOO) {
			// Read in the entrance
			_entrance.load(*rrmStream);

			// Load scale zones
			_scaleZones.resize(rrmStream->readByte());
			for (uint idx = 0; idx < _scaleZones.size(); ++idx)
				_scaleZones[idx].load(*rrmStream);
		}

		// Read in the exits
		_exitZone = -1;
		int numExits = rrmStream->readByte();
		_exits.resize(numExits);

		for (int idx = 0; idx < numExits; ++idx)
			_exits[idx].load(*rrmStream, IS_ROSE_TATTOO);

		if (IS_SERRATED_SCALPEL)
			// Read in the entrance
			_entrance.load(*rrmStream);

		// Initialize sound list
		int numSounds = rrmStream->readByte();
		_sounds.resize(numSounds);

		for (int idx = 0; idx < numSounds; ++idx)
			_sounds[idx].load(*rrmStream);

		loadSceneSounds();

		if (IS_ROSE_TATTOO) {
			// Load the object sound list
			char buffer[27];
			
			_objSoundList.resize(rrmStream->readUint16LE());
			for (uint idx = 0; idx < _objSoundList.size(); ++idx) {
				rrmStream->read(buffer, 27);
				_objSoundList[idx] = Common::String(buffer);
			}
		} else {
			// Read in palette
			rrmStream->read(screen._cMap, PALETTE_SIZE);
			for (int idx = 0; idx < PALETTE_SIZE; ++idx)
				screen._cMap[idx] = VGA_COLOR_TRANS(screen._cMap[idx]);

			Common::copy(screen._cMap, screen._cMap + PALETTE_SIZE, screen._sMap);

			// Read in the background
			Common::SeekableReadStream *bgStream = !_lzwMode ? rrmStream :
				res.decompress(*rrmStream, SHERLOCK_SCREEN_WIDTH * SHERLOCK_SCENE_HEIGHT);

			bgStream->read(screen._backBuffer1.getPixels(), SHERLOCK_SCREEN_WIDTH * SHERLOCK_SCENE_HEIGHT);

			if (_lzwMode)
				delete bgStream;
		}

		// Backup the image and set the palette
		screen._backBuffer2.blitFrom(screen._backBuffer1);
		screen.setPalette(screen._cMap);

		delete rrmStream;
	}

	// Clear user interface area and draw controls
	ui.drawInterface();

	checkSceneStatus();

	if (!saves._justLoaded) {
		for (uint idx = 0; idx < _bgShapes.size(); ++idx) {
			if (_bgShapes[idx]._type == HIDDEN && _bgShapes[idx]._aType == TALK_EVERY)
				_bgShapes[idx].toggleHidden();
		}

		// Check for TURNON objects
		for (uint idx = 0; idx < _bgShapes.size(); ++idx) {
			if (_bgShapes[idx]._type == HIDDEN && (_bgShapes[idx]._flags & TURNON_OBJ))
				_bgShapes[idx].toggleHidden();
		}

		// Check for TURNOFF objects
		for (uint idx = 0; idx < _bgShapes.size(); ++idx) {
			if (_bgShapes[idx]._type != HIDDEN && (_bgShapes[idx]._flags & TURNOFF_OBJ) &&
					_bgShapes[idx]._type != INVALID)
				_bgShapes[idx].toggleHidden();
			if (_bgShapes[idx]._type == HIDE_SHAPE)
				// Hiding isn't needed, since objects aren't drawn yet
				_bgShapes[idx]._type = HIDDEN;
		}
	}

	checkSceneFlags(false);
	checkInventory();

	// Handle starting any music for the scene
	if (sound._musicOn && sound.loadSong(_currentScene)) {
		if (sound._music)
			sound.startSong();
	}

	// Load walking images if not already loaded
	people.loadWalk();

	// Transition to the scene and setup entrance co-ordinates and animations
	transitionToScene();

	// Player has not yet walked in this scene
	_walkedInScene = false;
	saves._justLoaded = false;

	if (!_vm->isDemo()) {
		// Reset the previous map location and position on overhead map
		map._oldCharPoint = _currentScene;
		map._overPos.x = map[_currentScene].x * 100 - 600;
		map._overPos.y = map[_currentScene].y * 100 + 900;
	}

	events.clearEvents();
	return flag;
}

<<<<<<< HEAD
/**
 * Load all the sound effects specified for the current scene
 */
void Scene::loadSceneSounds() {
	Sound &sound = *_vm->_sound;

	for (uint idx = 0; idx < _sounds.size(); ++idx)
		sound.loadSound(_sounds[idx]._name, _sounds[idx]._priority);
}

/**
 * Set objects to their current persistent state. This includes things such as
 * opening or moving them
 */
=======
>>>>>>> 2db07a9d
void Scene::checkSceneStatus() {
	if (_sceneStats[_currentScene][64]) {
		for (uint idx = 0; idx < 64; ++idx) {
			bool flag = _sceneStats[_currentScene][idx];

			if (idx < _bgShapes.size()) {
				Object &obj = _bgShapes[idx];

				if (flag) {
					// No shape to erase, so flag as hidden
					obj._type = HIDDEN;
				} else if (obj._images == nullptr || obj._images->size() == 0) {
					// No shape
					obj._type = NO_SHAPE;
				} else {
					obj._type = ACTIVE_BG_SHAPE;
				}
			} else {
				// Finished checks
				return;
			}
		}
	}
}

void Scene::saveSceneStatus() {
	// Flag any objects for the scene that have been altered
	int count = MIN((int)_bgShapes.size(), 64);
	for (int idx = 0; idx < count; ++idx) {
		Object &obj = _bgShapes[idx];
		_sceneStats[_currentScene][idx] = obj._type == HIDDEN || obj._type == REMOVE
			|| obj._type == HIDE_SHAPE || obj._type == INVALID;
	}

	// Flag scene as having been visited
	_sceneStats[_currentScene][64] = true;
}

void Scene::checkSceneFlags(bool flag) {
	SpriteType mode = flag ? HIDE_SHAPE : HIDDEN;

	for (uint idx = 0; idx < _bgShapes.size(); ++idx) {
		Object &o = _bgShapes[idx];

		if (o._requiredFlag) {
			if (!_vm->readFlags(_bgShapes[idx]._requiredFlag)) {
				// Kill object
				if (o._type != HIDDEN && o._type != INVALID) {
					if (o._images == nullptr || o._images->size() == 0)
						// No shape to erase, so flag as hidden
						o._type = HIDDEN;
					else
						// Flag it as needing to be hidden after first erasing it
						o._type = mode;
				}
			} else if (_bgShapes[idx]._requiredFlag > 0) {
				// Restore object
				if (o._images == nullptr || o._images->size() == 0)
					o._type = NO_SHAPE;
				else
					o._type = ACTIVE_BG_SHAPE;
			}
		}
	}

	// Check inventory for items to remove based on flag changes
	for (int idx = 0; idx < _vm->_inventory->_holdings; ++idx) {
		InventoryItem &ii = (*_vm->_inventory)[idx];
		if (ii._requiredFlag && !_vm->readFlags(ii._requiredFlag)) {
			// Kill object: move it after the active holdings
			InventoryItem tempItem = (*_vm->_inventory)[idx];
			_vm->_inventory->insert_at(_vm->_inventory->_holdings, tempItem);
			_vm->_inventory->remove_at(idx);
			_vm->_inventory->_holdings--;
		}
	}

	// Check inactive inventory items for ones to reactivate based on flag changes
	for (uint idx = _vm->_inventory->_holdings; idx < _vm->_inventory->size(); ++idx) {
		InventoryItem &ii = (*_vm->_inventory)[idx];
		if (ii._requiredFlag && _vm->readFlags(ii._requiredFlag)) {
			// Restore object: move it after the active holdings
			InventoryItem tempItem = (*_vm->_inventory)[idx];
			_vm->_inventory->remove_at(idx);
			_vm->_inventory->insert_at(_vm->_inventory->_holdings, tempItem);
			_vm->_inventory->_holdings++;
		}
	}
}

void Scene::checkInventory() {
	for (uint shapeIdx = 0; shapeIdx < _bgShapes.size(); ++shapeIdx) {
		for (int invIdx = 0; invIdx < _vm->_inventory->_holdings; ++invIdx) {
			if (_bgShapes[shapeIdx]._name.equalsIgnoreCase((*_vm->_inventory)[invIdx]._name)) {
				_bgShapes[shapeIdx]._type = INVALID;
				break;
			}
		}
	}
}

void Scene::transitionToScene() {
	People &people = *_vm->_people;
	SaveManager &saves = *_vm->_saves;
	Screen &screen = *_vm->_screen;
	Talk &talk = *_vm->_talk;
	Common::Point &hSavedPos = people._hSavedPos;
	int &hSavedFacing = people._hSavedFacing;

	if (hSavedPos.x < 1) {
		// No exit information from last scene-check entrance info
		if (_entrance._startPosition.x < 1) {
			// No entrance info either, so use defaults
			hSavedPos = Common::Point(16000, 10000);
			hSavedFacing = 4;
		} else {
			// setup entrance info
			hSavedPos = _entrance._startPosition;
			hSavedFacing = _entrance._startDir;
		}
	} else {
		// Exit information exists, translate it to real sequence info
		// Note: If a savegame was just loaded, then the data is already correct.
		// Otherwise, this is a linked scene or entrance info, and must be translated
		if (hSavedFacing < 8 && !saves._justLoaded) {
			hSavedFacing = FS_TRANS[hSavedFacing];
			hSavedPos.x *= 100;
			hSavedPos.y *= 100;
		}
	}

	int cAnimNum = -1;

	if (hSavedFacing < 101) {
		// Standard info, so set it
		people[PLAYER]._position = hSavedPos;
		people[PLAYER]._sequenceNumber = hSavedFacing;
	} else {
		// It's canimation information
		cAnimNum = hSavedFacing - 101;
	}

	// Reset positioning for next load
	hSavedPos = Common::Point(-1, -1);
	hSavedFacing = -1;

	if (cAnimNum != -1) {
		// Prevent Holmes from being drawn
		people[PLAYER]._position = Common::Point(0, 0);
	}

	for (uint objIdx = 0; objIdx < _bgShapes.size(); ++objIdx) {
		Object &obj = _bgShapes[objIdx];

		if (obj._aType > 1 && obj._type != INVALID && obj._type != HIDDEN) {
			Common::Point topLeft = obj._position;
			Common::Point bottomRight;

			if (obj._type != NO_SHAPE) {
				topLeft += obj._imageFrame->_offset;
				bottomRight.x = topLeft.x + obj._imageFrame->_frame.w;
				bottomRight.y = topLeft.y + obj._imageFrame->_frame.h;
			} else {
				bottomRight = topLeft + obj._noShapeSize;
			}

			if (Common::Rect(topLeft.x, topLeft.y, bottomRight.x, bottomRight.y).contains(
				Common::Point(people[PLAYER]._position.x / 100, people[PLAYER]._position.y / 100))) {
				// Current point is already inside box - impact occurred on
				// a previous call. So simply do nothing except talk until the
				// player is clear of the box
				switch (obj._aType) {
				case FLAG_SET:
					for (int useNum = 0; useNum < USE_COUNT; ++useNum) {
						if (obj._use[useNum]._useFlag) {
							if (!_vm->readFlags(obj._use[useNum]._useFlag))
								_vm->setFlags(obj._use[useNum]._useFlag);
						}

						if (!talk._talkToAbort) {
							for (int nameIdx = 0; nameIdx < NAMES_COUNT; ++nameIdx) {
								toggleObject(obj._use[useNum]._names[nameIdx]);
							}
						}
					}

					obj._type = HIDDEN;
					break;

				default:
					break;
				}
			}
		}
	}

	updateBackground();

	if (screen._fadeStyle)
		screen.randomTransition();
	else
		screen.blitFrom(screen._backBuffer1);

	if (cAnimNum != -1) {
		CAnim &c = _cAnim[cAnimNum];
		Common::Point pt = c._goto;

		c._goto = Common::Point(-1, -1);
		people[AL]._position = Common::Point(0, 0);

		startCAnim(cAnimNum, 1);
		c._goto = pt;
	}
}

int Scene::toggleObject(const Common::String &name) {
	int count = 0;

	for (uint idx = 0; idx < _bgShapes.size(); ++idx) {
		if (name.equalsIgnoreCase(_bgShapes[idx]._name)) {
			++count;
			_bgShapes[idx].toggleHidden();
		}
	}

	return count;
}

void Scene::updateBackground() {
	People &people = *_vm->_people;
	Screen &screen = *_vm->_screen;
	Sprite &player = people[AL];

	// Restrict drawing window
	screen.setDisplayBounds(Common::Rect(0, 0, SHERLOCK_SCREEN_WIDTH, SHERLOCK_SCENE_HEIGHT));

	// Update Holmes if he's turned on
	if (people._holmesOn)
		player.adjustSprite();

	// Flag the bg shapes which need to be redrawn
	checkBgShapes(player._imageFrame, Common::Point(player._position.x / 100,
		player._position.y / 100));

	// Draw all active shapes which are behind the person
	for (uint idx = 0; idx < _bgShapes.size(); ++idx) {
		if (_bgShapes[idx]._type == ACTIVE_BG_SHAPE && _bgShapes[idx]._misc == BEHIND)
			screen._backBuffer->transBlitFrom(*_bgShapes[idx]._imageFrame, _bgShapes[idx]._position, _bgShapes[idx]._flags & OBJ_FLIPPED);
	}

	// Draw all canimations which are behind the person
	for (uint idx = 0; idx < _canimShapes.size(); ++idx) {
		if (_canimShapes[idx]._type == ACTIVE_BG_SHAPE && _canimShapes[idx]._misc == BEHIND)
			screen._backBuffer->transBlitFrom(*_canimShapes[idx]._imageFrame,
				_canimShapes[idx]._position, _canimShapes[idx]._flags & OBJ_FLIPPED);
	}

	// Draw all active shapes which are normal and behind the person
	for (uint idx = 0; idx < _bgShapes.size(); ++idx) {
		if (_bgShapes[idx]._type == ACTIVE_BG_SHAPE && _bgShapes[idx]._misc == NORMAL_BEHIND)
			screen._backBuffer->transBlitFrom(*_bgShapes[idx]._imageFrame, _bgShapes[idx]._position, _bgShapes[idx]._flags & OBJ_FLIPPED);
	}

	// Draw all canimations which are normal and behind the person
	for (uint idx = 0; idx < _canimShapes.size(); ++idx) {
		if (_canimShapes[idx]._type == ACTIVE_BG_SHAPE && _canimShapes[idx]._misc == NORMAL_BEHIND)
			screen._backBuffer->transBlitFrom(*_canimShapes[idx]._imageFrame, _canimShapes[idx]._position,
				_canimShapes[idx]._flags & OBJ_FLIPPED);
	}

	// Draw the player if he's active
	if (player._type == CHARACTER && people.isHolmesActive()) {
		bool flipped = player._sequenceNumber == WALK_LEFT || player._sequenceNumber == STOP_LEFT ||
			player._sequenceNumber == WALK_UPLEFT || player._sequenceNumber == STOP_UPLEFT ||
			player._sequenceNumber == WALK_DOWNRIGHT || player._sequenceNumber == STOP_DOWNRIGHT;

		screen._backBuffer->transBlitFrom(*player._imageFrame, Common::Point(player._position.x / 100,
			player._position.y / 100 - player.frameHeight()), flipped);
	}

	// Draw all static and active shapes that are NORMAL and are in front of the player
	for (uint idx = 0; idx < _bgShapes.size(); ++idx) {
		if ((_bgShapes[idx]._type == ACTIVE_BG_SHAPE || _bgShapes[idx]._type == STATIC_BG_SHAPE) &&
				_bgShapes[idx]._misc == NORMAL_FORWARD)
			screen._backBuffer->transBlitFrom(*_bgShapes[idx]._imageFrame, _bgShapes[idx]._position,
				_bgShapes[idx]._flags & OBJ_FLIPPED);
	}

	// Draw all static and active canimations that are NORMAL and are in front of the player
	for (uint idx = 0; idx < _canimShapes.size(); ++idx) {
		if ((_canimShapes[idx]._type == ACTIVE_BG_SHAPE || _canimShapes[idx]._type == STATIC_BG_SHAPE) &&
				_canimShapes[idx]._misc == NORMAL_FORWARD)
			screen._backBuffer->transBlitFrom(*_canimShapes[idx]._imageFrame, _canimShapes[idx]._position,
				_canimShapes[idx]._flags & OBJ_FLIPPED);
	}

	// Draw all static and active shapes that are FORWARD
	for (uint idx = 0; idx < _bgShapes.size(); ++idx) {
		_bgShapes[idx]._oldPosition = _bgShapes[idx]._position;
		_bgShapes[idx]._oldSize = Common::Point(_bgShapes[idx].frameWidth(),
			_bgShapes[idx].frameHeight());

		if ((_bgShapes[idx]._type == ACTIVE_BG_SHAPE || _bgShapes[idx]._type == STATIC_BG_SHAPE) &&
				_bgShapes[idx]._misc == FORWARD)
			screen._backBuffer->transBlitFrom(*_bgShapes[idx]._imageFrame, _bgShapes[idx]._position,
				_bgShapes[idx]._flags & OBJ_FLIPPED);
	}

	// Draw all static and active canimations that are forward
	for (uint idx = 0; idx < _canimShapes.size(); ++idx) {
		if ((_canimShapes[idx]._type == ACTIVE_BG_SHAPE || _canimShapes[idx]._type == STATIC_BG_SHAPE) &&
			_canimShapes[idx]._misc == FORWARD)
			screen._backBuffer->transBlitFrom(*_canimShapes[idx]._imageFrame, _canimShapes[idx]._position,
				_canimShapes[idx]._flags & OBJ_FLIPPED);
	}

	screen.resetDisplayBounds();
}

Exit *Scene::checkForExit(const Common::Rect &r) {
	for (uint idx = 0; idx < _exits.size(); ++idx) {
		if (_exits[idx].intersects(r))
			return &_exits[idx];
	}

	return nullptr;
}

void Scene::checkBgShapes(ImageFrame *frame, const Common::Point &pt) {
	// Iterate through the shapes
	for (uint idx = 0; idx < _bgShapes.size(); ++idx) {
		Object &obj = _bgShapes[idx];
		if (obj._type == STATIC_BG_SHAPE || obj._type == ACTIVE_BG_SHAPE) {
			if ((obj._flags & 5) == 1) {
				obj._misc = (pt.y < (obj._position.y + obj.frameHeight() - 1)) ?
					NORMAL_FORWARD : NORMAL_BEHIND;
			} else if (!(obj._flags & OBJ_BEHIND)) {
				obj._misc = BEHIND;
			} else if (obj._flags & OBJ_FORWARD) {
				obj._misc = FORWARD;
			}
		}
	}

	// Iterate through the canimshapes
	for (uint idx = 0; idx < _canimShapes.size(); ++idx) {
		Object &obj = _canimShapes[idx];
		if (obj._type == STATIC_BG_SHAPE || obj._type == ACTIVE_BG_SHAPE) {
			if ((obj._flags & 5) == 1) {
				obj._misc = (pt.y < (obj._position.y + obj._imageFrame->_frame.h - 1)) ?
				NORMAL_FORWARD : NORMAL_BEHIND;
			}
			else if (!(obj._flags & 1)) {
				obj._misc = BEHIND;
			}
			else if (obj._flags & 4) {
				obj._misc = FORWARD;
			}
		}
	}
}

int Scene::startCAnim(int cAnimNum, int playRate) {
	Events &events = *_vm->_events;
	Map &map = *_vm->_map;
	People &people = *_vm->_people;
	Resources &res = *_vm->_res;
	Talk &talk = *_vm->_talk;
	UserInterface &ui = *_vm->_ui;
	Common::Point tpPos, walkPos;
	int tpDir, walkDir;
	int tFrames = 0;
	int gotoCode = -1;

	// Validation
	if (cAnimNum >= (int)_cAnim.size())
		// number out of bounds
		return -1;
	if (_canimShapes.size() >= 3 || playRate == 0)
		// Too many active animations, or invalid play rate
		return 0;

	CAnim &cAnim = _cAnim[cAnimNum];
	if (playRate < 0) {
		// Reverse direction
		walkPos = cAnim._teleportPos;
		walkDir = cAnim._teleportDir;
		tpPos = cAnim._goto;
		tpDir = cAnim._gotoDir;
	} else {
		// Forward direction
		walkPos = cAnim._goto;
		walkDir = cAnim._gotoDir;
		tpPos = cAnim._teleportPos;
		tpDir = cAnim._teleportDir;
	}

	CursorId oldCursor = events.getCursor();
	events.setCursor(WAIT);

	if (walkPos.x != -1) {
		// Holmes must walk to the walk point before the cAnimation is started
		if (people[AL]._position != walkPos)
			people.walkToCoords(walkPos, walkDir);
	}

	if (talk._talkToAbort)
		return 1;

	// Add new anim shape entry for displaying the animation
	_canimShapes.push_back(Object());
	Object &cObj = _canimShapes[_canimShapes.size() - 1];

	// Copy the canimation into the bgShapes type canimation structure so it can be played
	cObj._allow = cAnimNum + 1;				// Keep track of the parent structure
	cObj._name = _cAnim[cAnimNum]._name;	// Copy name

	// Remove any attempt to draw object frame
	if (cAnim._type == NO_SHAPE && cAnim._sequences[0] < 100)
		cAnim._sequences[0] = 0;

	cObj._sequences = cAnim._sequences;
	cObj._images = nullptr;
	cObj._position = cAnim._position;
	cObj._delta = Common::Point(0, 0);
	cObj._type = cAnim._type;
	cObj._flags = cAnim._flags;

	cObj._maxFrames = 0;
	cObj._frameNumber = -1;
	cObj._sequenceNumber = cAnimNum;
	cObj._oldPosition = Common::Point(0, 0);
	cObj._oldSize = Common::Point(0, 0);
	cObj._goto = Common::Point(0, 0);
	cObj._status = 0;
	cObj._misc = 0;
	cObj._imageFrame = nullptr;

	if (cAnim._name.size() > 0 && cAnim._type != NO_SHAPE) {
		if (tpPos.x != -1)
			people[AL]._type = REMOVE;

		Common::String fname = cAnim._name + ".vgs";
		if (!res.isInCache(fname)) {
			// Set up RRM scene data
			Common::SeekableReadStream *rrmStream = res.load(_rrmName);
			rrmStream->seek(44 + cAnimNum * 4);
			rrmStream->seek(rrmStream->readUint32LE());

			// Load the canimation into the cache
			Common::SeekableReadStream *imgStream = !_lzwMode ? rrmStream->readStream(cAnim._size) :
				Resources::decompressLZ(*rrmStream, cAnim._size);
			res.addToCache(fname, *imgStream);

			delete imgStream;
			delete rrmStream;
		}

		// Now load the resource as an image
		cObj._images = new ImageFile(fname);
		cObj._imageFrame = &(*cObj._images)[0];
		cObj._maxFrames = cObj._images->size();

		int frames = 0;
		if (playRate < 0) {
			// Reverse direction
			// Count number of frames
			while (cObj._sequences[frames] && frames < MAX_FRAME)
				++frames;
		} else {
			// Forward direction
			Object::_countCAnimFrames = true;

			while (cObj._type == ACTIVE_BG_SHAPE) {
				cObj.checkObject();
				++frames;

				if (frames >= 1000)
					error("CAnim has infinite loop sequence");
			}

			if (frames > 1)
				--frames;

			Object::_countCAnimFrames = false;

			cObj._type = cAnim._type;
			cObj._frameNumber = -1;
			cObj._position = cAnim._position;
			cObj._delta = Common::Point(0, 0);
		}

		// Return if animation has no frames in it
		if (frames == 0)
			return -2;

		++frames;
		int repeat = ABS(playRate);
		int dir;

		if (playRate < 0) {
			// Play in reverse
			dir = -2;
			cObj._frameNumber = frames - 3;
		} else {
			dir = 0;
		}

		tFrames = frames - 1;
		int pauseFrame = (_cAnimFramePause) ? frames - _cAnimFramePause : -1;

		while (--frames) {
			if (frames == pauseFrame)
				ui.printObjectDesc();

			doBgAnim();

			// Repeat same frame
			int temp = repeat;
			while (--temp > 0) {
				cObj._frameNumber--;
				doBgAnim();

				if (_vm->shouldQuit())
					return 0;
			}

			cObj._frameNumber += dir;
		}

		people[AL]._type = CHARACTER;
	}

	// Teleport to ending coordinates if necessary
	if (tpPos.x != -1) {
		people[AL]._position = tpPos;	// Place the player
		people[AL]._sequenceNumber = tpDir;
		people.gotoStand(people[AL]);
	}

	if (playRate < 0)
		// Reverse direction - set to end sequence
		cObj._frameNumber = tFrames - 1;

	if (cObj._frameNumber <= 26)
		gotoCode = cObj._sequences[cObj._frameNumber + 3];

	// Unless anim shape has already been freed, set it to REMOVE so doBgAnim can free it
	if (_canimShapes.indexOf(cObj) != -1)
		cObj.checkObject();

	if (gotoCode > 0 && !talk._talkToAbort) {
		_goToScene = gotoCode;

		if (_goToScene < 97 && map[_goToScene].x) {
			map._overPos = map[_goToScene];
		}
	}

	people.loadWalk();

	if (tpPos.x != -1 && !talk._talkToAbort) {
		// Teleport to ending coordinates
		people[AL]._position = tpPos;
		people[AL]._sequenceNumber = tpDir;

		people.gotoStand(people[AL]);
	}

	events.setCursor(oldCursor);

	return 1;
}

void Scene::doBgAnim() {
	Events &events = *_vm->_events;
	Inventory &inv = *_vm->_inventory;
	People &people = *_vm->_people;
	Screen &screen = *_vm->_screen;
	Sound &sound = *_vm->_sound;
	Talk &talk = *_vm->_talk;
	UserInterface &ui = *_vm->_ui;

	screen.setDisplayBounds(Common::Rect(0, 0, SHERLOCK_SCREEN_WIDTH, SHERLOCK_SCENE_HEIGHT));

	int cursorId = events.getCursor();
	Common::Point mousePos = events.mousePos();

	talk._talkToAbort = false;

	// Animate the mouse cursor
	if (cursorId >= WAIT) {
		if (++cursorId > (WAIT + 2))
			cursorId = WAIT;

		events.setCursor((CursorId)cursorId);
	}

	if (ui._menuMode == LOOK_MODE) {
		if (mousePos.y > CONTROLS_Y1)
			events.setCursor(ARROW);
		else if (mousePos.y < CONTROLS_Y)
			events.setCursor(MAGNIFY);
	}

	// Check for setting magnifying glass cursor
	if (ui._menuMode == INV_MODE || ui._menuMode == USE_MODE || ui._menuMode == GIVE_MODE) {
		if (inv._invMode == INVMODE_LOOK) {
			// Only show Magnifying glass cursor if it's not on the inventory command line
			if (mousePos.y < CONTROLS_Y || mousePos.y >(CONTROLS_Y1 + 13))
				events.setCursor(MAGNIFY);
			else
				events.setCursor(ARROW);
		} else {
			events.setCursor(ARROW);
		}
	}

	if (sound._diskSoundPlaying && !*sound._soundIsOn) {
		// Loaded sound just finished playing
		sound.freeDigiSound();
	}

	if (_restoreFlag) {
		if (people[AL]._type == CHARACTER)
			people[AL].checkSprite();

		for (uint idx = 0; idx < _bgShapes.size(); ++idx) {
			if (_bgShapes[idx]._type == ACTIVE_BG_SHAPE)
				_bgShapes[idx].checkObject();
		}

		if (people._portraitLoaded && people._portrait._type == ACTIVE_BG_SHAPE)
			people._portrait.checkObject();

		for (uint idx = 0; idx < _canimShapes.size(); ++idx) {
			if (_canimShapes[idx]._type != INVALID && _canimShapes[idx]._type != REMOVE)
				_canimShapes[idx].checkObject();
		}

		if (_currentScene == 12 && IS_SERRATED_SCALPEL)
			((Scalpel::ScalpelEngine *)_vm)->eraseMirror12();

		// Restore the back buffer from the back buffer 2 in the changed area
		Common::Rect bounds(people[AL]._oldPosition.x, people[AL]._oldPosition.y,
			people[AL]._oldPosition.x + people[AL]._oldSize.x,
			people[AL]._oldPosition.y + people[AL]._oldSize.y);
		Common::Point pt(bounds.left, bounds.top);

		if (people[AL]._type == CHARACTER)
			screen.restoreBackground(bounds);
		else if (people[AL]._type == REMOVE)
			screen._backBuffer->blitFrom(screen._backBuffer2, pt, bounds);

		for (uint idx = 0; idx < _bgShapes.size(); ++idx) {
			Object &o = _bgShapes[idx];
			if (o._type == ACTIVE_BG_SHAPE || o._type == HIDE_SHAPE || o._type == REMOVE)
				screen.restoreBackground(o.getOldBounds());
		}

		if (people._portraitLoaded)
			screen.restoreBackground(Common::Rect(
				people._portrait._oldPosition.x, people._portrait._oldPosition.y,
				people._portrait._oldPosition.x + people._portrait._oldSize.x,
				people._portrait._oldPosition.y + people._portrait._oldSize.y
			));

		for (uint idx = 0; idx < _bgShapes.size(); ++idx) {
			Object &o = _bgShapes[idx];
			if (o._type == NO_SHAPE && ((o._flags & OBJ_BEHIND) == 0)) {
				// Restore screen area
				screen._backBuffer->blitFrom(screen._backBuffer2, o._position,
					Common::Rect(o._position.x, o._position.y,
					o._position.x + o._noShapeSize.x, o._position.y + o._noShapeSize.y));

				o._oldPosition = o._position;
				o._oldSize = o._noShapeSize;
			}
		}

		for (uint idx = 0; idx < _canimShapes.size(); ++idx) {
			Object &o = _canimShapes[idx];
			if (o._type == ACTIVE_BG_SHAPE || o._type == HIDE_SHAPE || o._type == REMOVE)
				screen.restoreBackground(Common::Rect(o._oldPosition.x, o._oldPosition.y,
					o._oldPosition.x + o._oldSize.x, o._oldPosition.y + o._oldSize.y));
		}
	}

	//
	// Update the background objects and canimations
	//

	for (uint idx = 0; idx < _bgShapes.size(); ++idx) {
		Object &o = _bgShapes[idx];
		if (o._type == ACTIVE_BG_SHAPE || o._type == NO_SHAPE)
			o.adjustObject();
	}

	if (people._portraitLoaded && people._portrait._type == ACTIVE_BG_SHAPE)
		people._portrait.adjustObject();

	for (uint idx = 0; idx < _canimShapes.size(); ++idx) {
		if (_canimShapes[idx]._type != INVALID)
			_canimShapes[idx].adjustObject();
	}

	if (people[AL]._type == CHARACTER && people._holmesOn)
		people[AL].adjustSprite();

	// Flag the bg shapes which need to be redrawn
	checkBgShapes(people[AL]._imageFrame,
		Common::Point(people[AL]._position.x / 100, people[AL]._position.y / 100));

	if (_currentScene == 12 && IS_SERRATED_SCALPEL)
		((Scalpel::ScalpelEngine *)_vm)->doMirror12();

	// Draw all active shapes which are behind the person
	for (uint idx = 0; idx < _bgShapes.size(); ++idx) {
		Object &o = _bgShapes[idx];
		if (o._type == ACTIVE_BG_SHAPE && o._misc == BEHIND)
			screen._backBuffer->transBlitFrom(*o._imageFrame, o._position, o._flags & OBJ_FLIPPED);
	}

	// Draw all canimations which are behind the person
	for (uint idx = 0; idx < _canimShapes.size(); ++idx) {
		Object &o = _canimShapes[idx];
		if (o._type == ACTIVE_BG_SHAPE && o._misc == BEHIND) {
			screen._backBuffer->transBlitFrom(*o._imageFrame, o._position, o._flags & OBJ_FLIPPED);
		}
	}

	// Draw all active shapes which are HAPPEN and behind the person
	for (uint idx = 0; idx < _bgShapes.size(); ++idx) {
		Object &o = _bgShapes[idx];
		if (o._type == ACTIVE_BG_SHAPE && o._misc == NORMAL_BEHIND)
			screen._backBuffer->transBlitFrom(*o._imageFrame, o._position, o._flags & OBJ_FLIPPED);
	}

	// Draw all canimations which are NORMAL and behind the person
	for (uint idx = 0; idx < _canimShapes.size(); ++idx) {
		Object &o = _canimShapes[idx];
		if (o._type == ACTIVE_BG_SHAPE && o._misc == NORMAL_BEHIND) {
			screen._backBuffer->transBlitFrom(*o._imageFrame, o._position, o._flags & OBJ_FLIPPED);
		}
	}

	// Draw the person if not animating
	if (people[AL]._type == CHARACTER && people.isHolmesActive()) {
		// If Holmes is too far to the right, move him back so he's on-screen
		int xRight = SHERLOCK_SCREEN_WIDTH - 2 - people[AL]._imageFrame->_frame.w;
		int tempX = MIN(people[AL]._position.x / 100, xRight);

		bool flipped = people[AL]._sequenceNumber == WALK_LEFT || people[AL]._sequenceNumber == STOP_LEFT ||
			people[AL]._sequenceNumber == WALK_UPLEFT || people[AL]._sequenceNumber == STOP_UPLEFT ||
			people[AL]._sequenceNumber == WALK_DOWNRIGHT || people[AL]._sequenceNumber == STOP_DOWNRIGHT;
		screen._backBuffer->transBlitFrom(*people[AL]._imageFrame,
			Common::Point(tempX, people[AL]._position.y / 100 - people[AL]._imageFrame->_frame.h), flipped);
	}

	// Draw all static and active shapes are NORMAL and are in front of the person
	for (uint idx = 0; idx < _bgShapes.size(); ++idx) {
		Object &o = _bgShapes[idx];
		if ((o._type == ACTIVE_BG_SHAPE || o._type == STATIC_BG_SHAPE) && o._misc == NORMAL_FORWARD)
			screen._backBuffer->transBlitFrom(*o._imageFrame, o._position, o._flags & OBJ_FLIPPED);
	}

	// Draw all static and active canimations that are NORMAL and are in front of the person
	for (uint idx = 0; idx < _canimShapes.size(); ++idx) {
		Object &o = _canimShapes[idx];
		if ((o._type == ACTIVE_BG_SHAPE || o._type == STATIC_BG_SHAPE) && o._misc == NORMAL_FORWARD) {
			screen._backBuffer->transBlitFrom(*o._imageFrame, o._position, o._flags & OBJ_FLIPPED);
		}
	}

	// Draw all static and active shapes that are in front of the person
	for (uint idx = 0; idx < _bgShapes.size(); ++idx) {
		Object &o = _bgShapes[idx];
		if ((o._type == ACTIVE_BG_SHAPE || o._type == STATIC_BG_SHAPE) && o._misc == FORWARD)
			screen._backBuffer->transBlitFrom(*o._imageFrame, o._position, o._flags & OBJ_FLIPPED);
	}

	// Draw any active portrait
	if (people._portraitLoaded && people._portrait._type == ACTIVE_BG_SHAPE)
		screen._backBuffer->transBlitFrom(*people._portrait._imageFrame,
			people._portrait._position, people._portrait._flags & OBJ_FLIPPED);

	// Draw all static and active canimations that are in front of the person
	for (uint idx = 0; idx < _canimShapes.size(); ++idx) {
		Object &o = _canimShapes[idx];
		if ((o._type == ACTIVE_BG_SHAPE || o._type == STATIC_BG_SHAPE) && o._misc == FORWARD) {
			screen._backBuffer->transBlitFrom(*o._imageFrame, o._position, o._flags & OBJ_FLIPPED);
		}
	}

	// Draw all NO_SHAPE shapes which have flag bit 0 clear
	for (uint idx = 0; idx < _bgShapes.size(); ++idx) {
		Object &o = _bgShapes[idx];
		if (o._type == NO_SHAPE && (o._flags & OBJ_BEHIND) == 0)
			screen._backBuffer->transBlitFrom(*o._imageFrame, o._position, o._flags & OBJ_FLIPPED);
	}

	// Bring the newly built picture to the screen
	if (_animating == 2) {
		_animating = 0;
		screen.slamRect(Common::Rect(0, 0, SHERLOCK_SCREEN_WIDTH, SHERLOCK_SCENE_HEIGHT));
	} else {
		if (people[AL]._type != INVALID && ((_goToScene == -1 || _canimShapes.empty()))) {
			if (people[AL]._type == REMOVE) {
				screen.slamRect(Common::Rect(
					people[AL]._oldPosition.x, people[AL]._oldPosition.y,
					people[AL]._oldPosition.x + people[AL]._oldSize.x,
					people[AL]._oldPosition.y + people[AL]._oldSize.y
				));
				people[AL]._type = INVALID;
			} else {
				screen.flushImage(people[AL]._imageFrame,
					Common::Point(people[AL]._position.x / 100,
						people[AL]._position.y / 100 - people[AL].frameHeight()),
					&people[AL]._oldPosition.x, &people[AL]._oldPosition.y,
					&people[AL]._oldSize.x, &people[AL]._oldSize.y);
			}
		}

		if (_currentScene == 12 && IS_SERRATED_SCALPEL)
			((Scalpel::ScalpelEngine *)_vm)->flushMirror12();

		for (uint idx = 0; idx < _bgShapes.size(); ++idx) {
			Object &o = _bgShapes[idx];
			if ((o._type == ACTIVE_BG_SHAPE || o._type == REMOVE) && _goToScene == -1) {
				screen.flushImage(o._imageFrame, o._position,
					&o._oldPosition.x, &o._oldPosition.y, &o._oldSize.x, &o._oldSize.y);
			}
		}

		if (people._portraitLoaded) {
			if (people._portrait._type == REMOVE)
				screen.slamRect(Common::Rect(
					people._portrait._position.x, people._portrait._position.y,
					people._portrait._position.x + people._portrait._delta.x,
					people._portrait._position.y + people._portrait._delta.y
				));
			else
				screen.flushImage(people._portrait._imageFrame, people._portrait._position,
					&people._portrait._oldPosition.x, &people._portrait._oldPosition.y,
					&people._portrait._oldSize.x, &people._portrait._oldSize.y);

			if (people._portrait._type == REMOVE)
				people._portrait._type = INVALID;
		}

		if (_goToScene == -1) {
			for (uint idx = 0; idx < _bgShapes.size(); ++idx) {
				Object &o = _bgShapes[idx];
				if (o._type == NO_SHAPE && (o._flags & OBJ_BEHIND) == 0) {
					screen.slamArea(o._position.x, o._position.y, o._oldSize.x, o._oldSize.y);
					screen.slamArea(o._oldPosition.x, o._oldPosition.y, o._oldSize.x, o._oldSize.y);
				} else if (o._type == HIDE_SHAPE) {
					// Hiding shape, so flush it out and mark it as hidden
					screen.flushImage(o._imageFrame, o._position,
						&o._oldPosition.x, &o._oldPosition.y, &o._oldSize.x, &o._oldSize.y);
					o._type = HIDDEN;
				}
			}
		}

		for (int idx = _canimShapes.size() - 1; idx >= 0; --idx) {
			Object &o = _canimShapes[idx];

			if (o._type == INVALID) {
				// Anim shape was invalidated by checkEndOfSequence, so at this point we can remove it
				_canimShapes.remove_at(idx);
			} else  if (o._type == REMOVE) {
				if (_goToScene == -1)
					screen.slamArea(o._position.x, o._position.y, o._delta.x, o._delta.y);

				// Shape for an animation is no longer needed, so remove it completely
				_canimShapes.remove_at(idx);
			} else if (o._type == ACTIVE_BG_SHAPE) {
				screen.flushImage(o._imageFrame, o._position,
					&o._oldPosition.x, &o._oldPosition.y, &o._oldSize.x, &o._oldSize.y);
			}
		}
	}

	_restoreFlag = true;
	_doBgAnimDone = true;

	events.wait(3);
	screen.resetDisplayBounds();

	// Check if the method was called for calling a portrait, and a talk was
	// interrupting it. This talk file would not have been executed at the time,
	// since we needed to finish the 'doBgAnim' to finish clearing the portrait
	if (people._clearingThePortrait && talk._scriptMoreFlag == 3) {
		// Reset the flags and call to talk
		people._clearingThePortrait = false;
		talk._scriptMoreFlag = 0;
		talk.talkTo(talk._scriptName);
	}
}

int Scene::findBgShape(const Common::Rect &r) {
	if (!_doBgAnimDone)
		// New frame hasn't been drawn yet
		return -1;

	for (int idx = (int)_bgShapes.size() - 1; idx >= 0; --idx) {
		Object &o = _bgShapes[idx];
		if (o._type != INVALID && o._type != NO_SHAPE && o._type != HIDDEN
			&& o._aType <= PERSON) {
			if (r.intersects(o.getNewBounds()))
				return idx;
		} else if (o._type == NO_SHAPE) {
			if (r.intersects(o.getNoShapeBounds()))
				return idx;
		}
	}

	return -1;
}

int Scene::checkForZones(const Common::Point &pt, int zoneType) {
	int matches = 0;

	for (uint idx = 0; idx < _bgShapes.size(); ++idx) {
		Object &o = _bgShapes[idx];
		if ((o._aType == zoneType && o._type != INVALID) && o._type != HIDDEN) {
			Common::Rect r = o._type == NO_SHAPE ? o.getNoShapeBounds() : o.getNewBounds();

			if (r.contains(pt)) {
				++matches;
				o.setFlagsAndToggles();
				_vm->_talk->talkTo(o._use[0]._target);
			}
		}
	}

	return matches;
}

int Scene::whichZone(const Common::Point &pt) {
	for (uint idx = 0; idx < _zones.size(); ++idx) {
		if (_zones[idx].contains(pt))
			return idx;
	}

	return -1;
}

int Scene::closestZone(const Common::Point &pt) {
	int dist = 1000;
	int zone = -1;

	for (uint idx = 0; idx < _zones.size(); ++idx) {
		Common::Point zc((_zones[idx].left + _zones[idx].right) / 2,
			(_zones[idx].top + _zones[idx].bottom) / 2);
		int d = ABS(zc.x - pt.x) + ABS(zc.y - pt.y);

		if (d < dist) {
			// Found a closer zone
			dist = d;
			zone = idx;
		}
	}

	return zone;
}

void Scene::synchronize(Common::Serializer &s) {
	if (s.isSaving())
		saveSceneStatus();

	if (s.isSaving()) {
		s.syncAsSint16LE(_currentScene);
	} else {
		s.syncAsSint16LE(_goToScene);
		_loadingSavedGame = true;
	}

	for (int sceneNum = 0; sceneNum < SCENES_COUNT; ++sceneNum) {
		for (int flag = 0; flag < 65; ++flag) {
			s.syncAsByte(_sceneStats[sceneNum][flag]);
		}
	}
}

} // End of namespace Sherlock<|MERGE_RESOLUTION|>--- conflicted
+++ resolved
@@ -27,7 +27,13 @@
 
 namespace Sherlock {
 
-<<<<<<< HEAD
+static const int FS_TRANS[8] = {
+	STOP_UP, STOP_UPRIGHT, STOP_RIGHT, STOP_DOWNRIGHT, STOP_DOWN,
+	STOP_DOWNLEFT, STOP_LEFT, STOP_UPLEFT
+};
+
+/*----------------------------------------------------------------*/
+
 BgFileHeader::BgFileHeader() {
 	_numStructs = -1;
 	_numImages = -1;
@@ -45,17 +51,7 @@
 	Common::fill(&_palette[0], &_palette[PALETTE_SIZE], 0);
 }
 
-void BgFileHeader::synchronize(Common::SeekableReadStream &s, bool isRoseTattoo) {
-=======
-static const int FS_TRANS[8] = {
-	STOP_UP, STOP_UPRIGHT, STOP_RIGHT, STOP_DOWNRIGHT, STOP_DOWN,
-	STOP_DOWNLEFT, STOP_LEFT, STOP_UPLEFT
-};
-
-/*----------------------------------------------------------------*/
-
-void BgFileHeader::load(Common::SeekableReadStream &s) {
->>>>>>> 2db07a9d
+void BgFileHeader::load(Common::SeekableReadStream &s, bool isRoseTattoo) {
 	_numStructs = s.readUint16LE();
 	_numImages = s.readUint16LE();
 	_numcAnimations = s.readUint16LE();
@@ -85,24 +81,12 @@
 
 /*----------------------------------------------------------------*/
 
-<<<<<<< HEAD
-/**
- * Load the data for the object
- */
 void Exit::load(Common::SeekableReadStream &s, bool isRoseTattoo) {
 	if (isRoseTattoo) {
 		char buffer[41];
 		s.read(buffer, 41);
 		_dest = Common::String(buffer);
 	}
-=======
-void Exit::load(Common::SeekableReadStream &s) {
-	int xp = s.readSint16LE();
-	int yp = s.readSint16LE();
-	int xSize = s.readSint16LE();
-	int ySize = s.readSint16LE();
-	_bounds = Common::Rect(xp, yp, xp + xSize, yp + ySize);
->>>>>>> 2db07a9d
 
 	left = s.readSint16LE();
 	top = s.readSint16LE();
@@ -154,10 +138,6 @@
 
 /*----------------------------------------------------------------*/
 
-<<<<<<< HEAD
-/**
- * Load the data for the object
- */
 void ScaleZone::load(Common::SeekableReadStream &s) {
 	left = s.readSint16LE();
 	top = s.readSint16LE();
@@ -171,9 +151,6 @@
 /*----------------------------------------------------------------*/
 
 Scene::Scene(SherlockEngine *vm): _vm(vm) {
-=======
-Scene::Scene(SherlockEngine *vm) : _vm(vm) {
->>>>>>> 2db07a9d
 	for (int idx = 0; idx < SCENES_COUNT; ++idx)
 		Common::fill(&_sceneStats[idx][0], &_sceneStats[idx][65], false);
 	_currentScene = -1;
@@ -274,7 +251,6 @@
 	Sound &sound = *_vm->_sound;
 	UserInterface &ui = *_vm->_ui;
 	bool flag;
-	Common::Array<BgfileheaderInfo> bgInfo;
 
 	_walkedInScene = false;
 
@@ -309,7 +285,7 @@
 		rrmStream->seek(rrmStream->readUint32LE());
 
 		BgFileHeader bgHeader;
-		bgHeader.synchronize(*rrmStream, IS_ROSE_TATTOO);
+		bgHeader.load(*rrmStream, IS_ROSE_TATTOO);
 		_invGraphicItems = bgHeader._numImages + 1;
 
 		if (IS_ROSE_TATTOO) {
@@ -328,17 +304,13 @@
 		} 
 
 		// Read in the shapes header info
-<<<<<<< HEAD
-=======
 		Common::Array<BgFileHeaderInfo> bgInfo;
->>>>>>> 2db07a9d
 		bgInfo.resize(bgHeader._numStructs);
 
 		for (uint idx = 0; idx < bgInfo.size(); ++idx)
 			bgInfo[idx].load(*rrmStream);
 
 		// Read information
-<<<<<<< HEAD
 		if (IS_SERRATED_SCALPEL) {
 			Common::SeekableReadStream *infoStream = !_lzwMode ? rrmStream :
 				res.decompress(*rrmStream, bgHeader._numStructs * 569 + bgHeader._descSize + bgHeader._seqSize);
@@ -359,37 +331,10 @@
 
 			if (_lzwMode)
 				delete infoStream;
-		} else {
-			// Load shapes
-			Common::SeekableReadStream *infoStream = !_lzwMode ? rrmStream : res.decompress(*rrmStream, bgHeader._numStructs * 625);
-
+		} else if (!_lzwMode) {
 			_bgShapes.resize(bgHeader._numStructs);
 			for (int idx = 0; idx < bgHeader._numStructs; ++idx)
-				_bgShapes[idx].load(*infoStream, true);
-
-			if (_lzwMode)
-				delete infoStream;
-
-			// Load description text
-			_descText.resize(bgHeader._descSize);
-			if (_lzwMode)
-				res.decompress(*rrmStream, (byte *)&_descText[0], bgHeader._descSize);
-			else
-				rrmStream->read(&_descText[0], bgHeader._descSize);
-
-			// Load sequences
-			_sequenceBuffer.resize(bgHeader._seqSize);
-			if (_lzwMode)
-				res.decompress(*rrmStream, &_sequenceBuffer[0], bgHeader._seqSize);
-			else
-				rrmStream->read(&_sequenceBuffer[0], bgHeader._seqSize);
-		}
-
-=======
-		if (!_lzwMode) {
-			_bgShapes.resize(bgHeader._numStructs);
-			for (int idx = 0; idx < bgHeader._numStructs; ++idx)
-				_bgShapes[idx].load(*rrmStream);
+				_bgShapes[idx].load(*rrmStream, false);
 
 			if (bgHeader._descSize) {
 				_descText.resize(bgHeader._descSize);
@@ -408,7 +353,7 @@
 
 			_bgShapes.resize(bgHeader._numStructs);
 			for (int idx = 0; idx < bgHeader._numStructs; ++idx)
-				_bgShapes[idx].load(*infoStream);
+				_bgShapes[idx].load(*infoStream, false);
 
 			delete infoStream;
 
@@ -433,7 +378,6 @@
 			}
 		}
 
->>>>>>> 2db07a9d
 		// Set up the list of images used by the scene
 		_images.resize(bgHeader._numImages + 1);
 		for (int idx = 0; idx < bgHeader._numImages; ++idx) {
@@ -644,10 +588,6 @@
 	return flag;
 }
 
-<<<<<<< HEAD
-/**
- * Load all the sound effects specified for the current scene
- */
 void Scene::loadSceneSounds() {
 	Sound &sound = *_vm->_sound;
 
@@ -655,12 +595,6 @@
 		sound.loadSound(_sounds[idx]._name, _sounds[idx]._priority);
 }
 
-/**
- * Set objects to their current persistent state. This includes things such as
- * opening or moving them
- */
-=======
->>>>>>> 2db07a9d
 void Scene::checkSceneStatus() {
 	if (_sceneStats[_currentScene][64]) {
 		for (uint idx = 0; idx < 64; ++idx) {
